--- conflicted
+++ resolved
@@ -90,11 +90,7 @@
                              #'PEKK'
                              ]
     parameters["para_weight"] = [0.70]
-<<<<<<< HEAD
     parameters["density"] = [0.9]
-=======
-    parameters["density"] = [1.2, 1.3]
->>>>>>> ada1a54f
     #parameters["n_compounds"] = [None]
     parameters["n_compounds"] = [
                                  [5, 5, 5], # List of lists 
@@ -122,7 +118,6 @@
                               "anneal"
                               ]
         # Quench related params:
-<<<<<<< HEAD
     #parameters["kT_quench"] = [1.5] # Reduced Temp
     #parameters["n_steps"] = [1e7]
         # Anneal related params
@@ -133,19 +128,6 @@
                                      [2e5, 1e5, 3e5, 5e5, 5e5, 1e5] # List of lists (n_steps)
                                     ]
     parameters["schedule"] = [None]
-=======
-    parameters["kT_quench"] = [1.5] # Reduced Temp
-    parameters["n_steps"] = [5e7]
-
-        # Anneal related params:
-    #parameters["kT_anneal"] = [
-    #                           [2.0, 1.0]
-    #                          ] # List of [initial kT, final kT] Reduced Temps
-    #parameters["anneal_sequence"] = [
-    #                                 [1e6, 3e5, 3e5, 5e5, 5e5, 1e6] # List of lists (n_steps)
-    #                                ]
-    #parameters["schedule"] = [None]
->>>>>>> ada1a54f
     return list(parameters.keys()), list(product(*parameters.values()))
 
 
